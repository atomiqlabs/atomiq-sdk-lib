--- conflicted
+++ resolved
@@ -1,10 +1,6 @@
 {
   "name": "@atomiqlabs/sdk-lib",
-<<<<<<< HEAD
-  "version": "10.3.12",
-=======
   "version": "11.0.0-dev.24",
->>>>>>> 71f65e9f
   "description": "Basic SDK functionality library for atomiq",
   "main": "./dist/index.js",
   "types:": "./dist/index.d.ts",
