--- conflicted
+++ resolved
@@ -1,10 +1,6 @@
 {
   "name": "@atomiqlabs/sdk-lib",
-<<<<<<< HEAD
-  "version": "10.2.5",
-=======
   "version": "10.2.9",
->>>>>>> ab7de336
   "description": "Basic SDK functionality library for atomiq",
   "main": "./dist/index.js",
   "types:": "./dist/index.d.ts",
