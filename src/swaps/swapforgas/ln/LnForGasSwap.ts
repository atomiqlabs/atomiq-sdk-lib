import {decode as bolt11Decode} from "bolt11";
import {SwapType} from "../../SwapType";
import * as BN from "bn.js";
import {ChainType, SwapData} from "@atomiqlabs/base";
import {LnForGasWrapper} from "./LnForGasWrapper";
import {Buffer} from "buffer";
import {PaymentAuthError} from "../../../errors/PaymentAuthError";
import {getLogger, timeoutPromise} from "../../../utils/Utils";
import {Fee, isISwapInit, ISwap, ISwapInit} from "../../ISwap";
import {PriceInfoType} from "../../../prices/abstract/ISwapPrice";
import {
    InvoiceStatusResponseCodes,
    TrustedIntermediaryAPI
} from "../../../intermediaries/TrustedIntermediaryAPI";
import {BitcoinTokens, BtcToken, SCToken, TokenAmount, toTokenAmount} from "../../Tokens";

export enum LnForGasSwapState {
    EXPIRED = -2,
    FAILED = -1,
    PR_CREATED = 0,
    FINISHED = 1
}

export type LnForGasSwapInit<T extends SwapData> = ISwapInit<T> & {
    pr: string;
    outputAmount: BN;
    recipient: string;
};

export function isLnForGasSwapInit<T extends SwapData>(obj: any): obj is LnForGasSwapInit<T> {
    return typeof(obj.pr)==="string" &&
        BN.isBN(obj.outputAmount) &&
        typeof(obj.recipient)==="string" &&
        isISwapInit<T>(obj);
}

export class LnForGasSwap<T extends ChainType = ChainType> extends ISwap<T, LnForGasSwapState> {
<<<<<<< HEAD
    protected readonly TYPE: SwapType = SwapType.TRUSTED_FROM_BTCLN;
=======
    getSmartChainNetworkFee = null;

    protected readonly TYPE: SwapType = SwapType.FROM_BTCLN;
>>>>>>> 6ab40f56

    //State: PR_CREATED
    private readonly pr: string;
    private readonly outputAmount: BN;
    private readonly recipient: string;

    //State: FINISHED
    scTxId: string;

    constructor(wrapper: LnForGasWrapper<T>, init: LnForGasSwapInit<T["Data"]>);
    constructor(wrapper: LnForGasWrapper<T>, obj: any);
    constructor(
        wrapper: LnForGasWrapper<T>,
        initOrObj: LnForGasSwapInit<T["Data"]> | any
    ) {
        if(isLnForGasSwapInit(initOrObj)) initOrObj.url += "/lnforgas";
        super(wrapper, initOrObj);
        if(isLnForGasSwapInit(initOrObj)) {
            this.state = LnForGasSwapState.PR_CREATED;
        } else {
            this.pr = initOrObj.pr;
            this.outputAmount = initOrObj.outputAmount==null ? null : new BN(initOrObj.outputAmount);
            this.recipient = initOrObj.recipient;
            this.scTxId = initOrObj.scTxId;
        }
        this.tryCalculateSwapFee();
        this.logger = getLogger(this.constructor.name+"("+this.getPaymentHashString()+"): ");

        if(this.pricingInfo.swapPriceUSatPerToken==null) {
            this.pricingInfo = this.wrapper.prices.recomputePriceInfoReceive(
                this.chainIdentifier,
                this.getInput().rawAmount,
                this.pricingInfo.satsBaseFee,
                this.pricingInfo.feePPM,
                this.data.getAmount(),
                this.data.getToken()
            );
        }
    }

    protected upgradeVersion() {
        if(this.version == null) {
            //Noop
            this.version = 1;
        }
    }

    /**
     * In case swapFee in BTC is not supplied it recalculates it based on swap price
     * @protected
     */
    protected tryCalculateSwapFee() {
        if(this.swapFeeBtc==null) {
            this.swapFeeBtc = this.swapFee.mul(this.getInput().rawAmount).div(this.getOutAmountWithoutFee());
        }
    }


    //////////////////////////////
    //// Pricing

    async refreshPriceData(): Promise<PriceInfoType> {
        if(this.pricingInfo==null) return null;
        const priceData = await this.wrapper.prices.isValidAmountReceive(
            this.chainIdentifier,
            this.getInput().rawAmount,
            this.pricingInfo.satsBaseFee,
            this.pricingInfo.feePPM,
            this.data.getAmount(),
            this.data.getToken()
        );
        this.pricingInfo = priceData;
        return priceData;
    }

    getSwapPrice(): number {
        return this.pricingInfo.swapPriceUSatPerToken.toNumber()/100000000000000;
    }

    getMarketPrice(): number {
        return this.pricingInfo.realPriceUSatPerToken.toNumber()/100000000000000;
    }


    //////////////////////////////
    //// Getters & utils

    getTxId(): string | null {
        return this.scTxId;
    }

    getRecipient(): string {
        return this.recipient;
    }

    getPaymentHash(): Buffer {
        if(this.pr==null) return null;
        const decodedPR = bolt11Decode(this.pr);
        return Buffer.from(decodedPR.tagsObject.payment_hash, "hex");
    }

    /**
     * Returns the lightning network BOLT11 invoice that needs to be paid as an input to the swap
     */
    getLightningInvoice(): string {
        return this.pr;
    }

    /**
     * Returns a string that can be displayed as QR code representation of the lightning invoice (with lightning: prefix)
     */
    getQrData(): string {
        return "lightning:"+this.pr.toUpperCase();
    }

    getTimeoutTime(): number {
        if(this.pr==null) return null;
        const decoded = bolt11Decode(this.pr);
        return (decoded.timeExpireDate*1000);
    }

    isFinished(): boolean {
        return this.state===LnForGasSwapState.FINISHED || this.state===LnForGasSwapState.FAILED || this.state===LnForGasSwapState.EXPIRED;
    }

    isQuoteExpired(): boolean {
        return this.state===LnForGasSwapState.EXPIRED;
    }

    isQuoteSoftExpired(): boolean {
        return this.getTimeoutTime()<Date.now();
    }

    isFailed(): boolean {
        return this.state===LnForGasSwapState.FAILED;
    }

    isSuccessful(): boolean {
        return this.state===LnForGasSwapState.FINISHED;
    }

    isQuoteValid(): Promise<boolean> {
        return Promise.resolve(this.getTimeoutTime()>Date.now());
    }

    isActionable(): boolean {
        return false;
    }

    //////////////////////////////
    //// Amounts & fees

    protected getOutAmountWithoutFee(): BN {
        return this.outputAmount.add(this.swapFee);
    }

    getOutput(): TokenAmount<T["ChainId"], SCToken<T["ChainId"]>> {
        return toTokenAmount(this.outputAmount, this.wrapper.tokens[this.wrapper.contract.getNativeCurrencyAddress()], this.wrapper.prices);
    }

    getInputWithoutFee(): TokenAmount<T["ChainId"], BtcToken<true>> {
        const parsed = bolt11Decode(this.pr);
        const amount = new BN(parsed.millisatoshis).add(new BN(999)).div(new BN(1000));
        return toTokenAmount(amount.sub(this.swapFeeBtc), BitcoinTokens.BTCLN, this.wrapper.prices);
    }

    getInput(): TokenAmount<T["ChainId"], BtcToken<true>> {
        const parsed = bolt11Decode(this.pr);
        const amount = new BN(parsed.millisatoshis).add(new BN(999)).div(new BN(1000));
        return toTokenAmount(amount, BitcoinTokens.BTCLN, this.wrapper.prices);
    }

    getSwapFee(): Fee {
        return {
            amountInSrcToken: toTokenAmount(this.swapFeeBtc, BitcoinTokens.BTCLN, this.wrapper.prices),
            amountInDstToken: toTokenAmount(this.swapFee, this.wrapper.tokens[this.wrapper.contract.getNativeCurrencyAddress()], this.wrapper.prices),
            usdValue: (abortSignal?: AbortSignal, preFetchedUsdPrice?: number) =>
                this.wrapper.prices.getBtcUsdValue(this.swapFeeBtc, abortSignal, preFetchedUsdPrice)
        };
    }

    getRealSwapFeePercentagePPM(): BN {
        const feeWithoutBaseFee = this.swapFeeBtc.sub(this.pricingInfo.satsBaseFee);
        return feeWithoutBaseFee.mul(new BN(1000000)).div(this.getInputWithoutFee().rawAmount);
    }


    //////////////////////////////
    //// Payment

    async checkInvoicePaid(save: boolean = true): Promise<boolean> {
        if(this.state===LnForGasSwapState.FAILED || this.state===LnForGasSwapState.EXPIRED) return false;
        if(this.state===LnForGasSwapState.FINISHED) return true;

        const decodedPR = bolt11Decode(this.pr);
        const paymentHash = decodedPR.tagsObject.payment_hash;

        const response = await TrustedIntermediaryAPI.getInvoiceStatus(
            this.url, paymentHash, this.wrapper.options.getRequestTimeout
        );
        switch(response.code) {
            case InvoiceStatusResponseCodes.PAID:
                const txStatus = await this.wrapper.contract.getTxIdStatus(response.data.txId);
                if(txStatus==="success") {
                    this.state = LnForGasSwapState.FINISHED;
                    this.scTxId = response.data.txId;
                    if(save) await this._saveAndEmit();
                    return true;
                }
                return null;
            case InvoiceStatusResponseCodes.EXPIRED:
                this.state = LnForGasSwapState.EXPIRED;
                if(save) await this._saveAndEmit();
                return false;
            case InvoiceStatusResponseCodes.PENDING:
            case InvoiceStatusResponseCodes.TX_SENT:
            case InvoiceStatusResponseCodes.AWAIT_PAYMENT:
                return null;
            default:
                this.state = LnForGasSwapState.FAILED;
                if(save) await this._saveAndEmit();
                return false;
        }
    }

    /**
     * A blocking promise resolving when payment was received by the intermediary and client can continue
     * rejecting in case of failure
     *
     * @param abortSignal Abort signal
     * @param checkIntervalSeconds How often to poll the intermediary for answer
     * @throws {PaymentAuthError} If swap expired or failed
     * @throws {Error} When in invalid state (not PR_CREATED)
     */
    async waitForPayment(abortSignal?: AbortSignal, checkIntervalSeconds: number = 5): Promise<void> {
        if(this.state!==LnForGasSwapState.PR_CREATED) throw new Error("Must be in PR_CREATED state!");

        if(!this.initiated) {
            this.initiated = true;
            await this._saveAndEmit();
        }

        while(!abortSignal.aborted && this.state===LnForGasSwapState.PR_CREATED) {
            await this.checkInvoicePaid(true);
            if(this.state===LnForGasSwapState.PR_CREATED) await timeoutPromise(checkIntervalSeconds*1000, abortSignal);
        }

        if(this.isQuoteExpired()) throw new PaymentAuthError("Swap expired");
        if(this.isFailed()) throw new PaymentAuthError("Swap failed");
    }


    //////////////////////////////
    //// Storage

    serialize(): any{
        return {
            ...super.serialize(),
            pr: this.pr,
            outputAmount: this.outputAmount==null ? null : this.outputAmount.toString(10),
            recipient: this.recipient,
            scTxId: this.scTxId
        };
    }

    getInitiator(): string {
        return this.recipient;
    }

}<|MERGE_RESOLUTION|>--- conflicted
+++ resolved
@@ -35,13 +35,8 @@
 }
 
 export class LnForGasSwap<T extends ChainType = ChainType> extends ISwap<T, LnForGasSwapState> {
-<<<<<<< HEAD
+    getSmartChainNetworkFee = null;
     protected readonly TYPE: SwapType = SwapType.TRUSTED_FROM_BTCLN;
-=======
-    getSmartChainNetworkFee = null;
-
-    protected readonly TYPE: SwapType = SwapType.FROM_BTCLN;
->>>>>>> 6ab40f56
 
     //State: PR_CREATED
     private readonly pr: string;
